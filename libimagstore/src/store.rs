--- conflicted
+++ resolved
@@ -519,25 +519,7 @@
 
     /// Return the `FileLockEntry` and write to disk
     pub fn update<'a>(&'a self, mut entry: FileLockEntry<'a>) -> Result<()> {
-<<<<<<< HEAD
-        if let Err(e) = self.execute_hooks_for_mut_file(self.pre_update_aspects.clone(), &mut entry) {
-            return Err(e)
-                .map_err_into(SEK::PreHookExecuteError)
-                .map_err_into(SEK::HookExecutionError)
-                .map_err_into(SEK::UpdateCallError);
-        }
-
-        if let Err(e) = self._update(&entry, false) {
-            return Err(e).map_err_into(SEK::UpdateCallError);
-        }
-
-        self.execute_hooks_for_mut_file(self.post_update_aspects.clone(), &mut entry)
-            .map_err_into(SEK::PostHookExecuteError)
-            .map_err_into(SEK::HookExecutionError)
-            .map_err_into(SEK::UpdateCallError)
-=======
-        self._update(&mut entry).map_err_into(SEK::UpdateCallError)
->>>>>>> dd5928c1
+        self._update(&mut entry, false).map_err_into(SEK::UpdateCallError)
     }
 
     /// Internal method to write to the filesystem store.
@@ -545,17 +527,13 @@
     /// # Assumptions
     /// This method assumes that entry is dropped _right after_ the call, hence
     /// it is not public.
-<<<<<<< HEAD
-    fn _update<'a>(&'a self, entry: &FileLockEntry<'a>, modify_presence: bool) -> Result<()> {
-=======
-    fn _update<'a>(&'a self, entry: &mut FileLockEntry<'a>) -> Result<()> {
-        let _ = try!(self.execute_hooks_for_mut_file(self.pre_update_aspects.clone(), entry)
+    fn _update<'a>(&'a self, mut entry: &mut FileLockEntry<'a>, modify_presence: bool) -> Result<()> {
+        let _ = try!(self.execute_hooks_for_mut_file(self.pre_update_aspects.clone(), &mut entry)
             .map_err_into(SEK::PreHookExecuteError)
             .map_err_into(SEK::HookExecutionError)
             .map_err_into(SEK::UpdateCallError)
         );
 
->>>>>>> dd5928c1
         let mut hsmap = match self.entries.write() {
             Err(_) => return Err(SE::new(SEK::LockPoisoned, None)),
             Ok(e) => e,
@@ -575,7 +553,7 @@
         }
 
 
-        self.execute_hooks_for_mut_file(self.post_update_aspects.clone(), entry)
+        self.execute_hooks_for_mut_file(self.post_update_aspects.clone(), &mut entry)
             .map_err_into(SEK::PostHookExecuteError)
             .map_err_into(SEK::HookExecutionError)
             .map_err_into(SEK::UpdateCallError)
@@ -967,7 +945,6 @@
 impl<'a> Drop for FileLockEntry<'a> {
     /// This will silently ignore errors, use `Store::update` if you want to catch the errors
     fn drop(&mut self) {
-<<<<<<< HEAD
         let _ = self.store._update(self, true);
     }
 }
@@ -976,10 +953,7 @@
 impl<'a> Drop for FileLockEntry<'a> {
     /// This will not silently ignore errors but prints the result of the _update() call for testing
     fn drop(&mut self) {
-        println!("Drop Result: {:?}", self.store._update(self, true));
-=======
-        let _ = self.store._update(self).map_err(|e| trace_error(&e));
->>>>>>> dd5928c1
+        let _ = self.store._update(self, true).map_err(|e| trace_error(&e));
     }
 }
 
