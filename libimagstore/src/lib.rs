--- conflicted
+++ resolved
@@ -1,17 +1,10 @@
-<<<<<<< HEAD
 extern crate fs2;
-=======
->>>>>>> 70883409
 extern crate toml;
 
 pub mod content;
 pub mod entry;
 pub mod error;
-<<<<<<< HEAD
 pub mod fsstore;
 pub mod header;
-=======
-pub mod header;
 pub mod single_use_lock;
->>>>>>> 70883409
 pub mod store;
